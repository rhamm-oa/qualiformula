import streamlit as st
import pandas as pd
import plotly.express as px
import plotly.graph_objects as go
import os

# Import from custom modules
from config.streamlit_config import setup_page
from helpers.data_utils import load_data, get_column_types,get_color_families, analyze_color_aberrations

# --- 1. App Configuration ---
setup_page()

# --- 2. Main Application ---
st.title("🧪 QualiFormula: Data Quality & Visualization")
st.markdown("""
Welcome to QualiFormula! This tool is designed for comprehensive data quality assurance and anomaly detection.
""")

# --- 3. Data Loading ---
<<<<<<< HEAD
file_path = "data/lipsticks/liquid/Liquid_lipstick_database.csv"  # <--- FURNISH YOUR FILE PATH HERE
=======
# IMPORTANT: Replace this with the actual path to your data file
file_path = "data/lipsticks/solid/Solid_lipstick_database.csv"  # <--- FURNISH YOUR FILE PATH HERE
>>>>>>> af93e853

df = load_data(file_path) 

# --- 4. Main Panel ---
if df is not None:
    st.success(f"Successfully loaded data from: {file_path}")
    
    # --- Data Overview Section ---
    st.header("📊 Data Overview")
    st.dataframe(df.head())

    col1, col2 = st.columns(2)
    with col1:
        st.metric("Number of Rows", df.shape[0])
    with col2:
        st.metric("Number of Columns", df.shape[1])

    st.subheader("Column Summary")
    missing_values = df.isnull().sum()
    column_summary = pd.DataFrame({
        'Data Type': df.dtypes,
        'Missing Values': missing_values,
        'Missing (%)': (missing_values / df.shape[0]) * 100
    })
    st.dataframe(column_summary)

    # --- Column Type Analysis ---
    numeric_cols, text_cols, mixed_cols = get_column_types(df)
    st.subheader("Column Type Analysis")
    st.write(f"**Numeric Columns ({len(numeric_cols)}):**")
    st.info(', '.join(numeric_cols))
    st.write(f"**Textual Columns ({len(text_cols)}):**")
    st.info(', '.join(text_cols))
    st.write(f"**Mixed-Type Columns ({len(mixed_cols)}):**")
    st.info(', '.join(mixed_cols) if mixed_cols else "None detected")

    # --- Visualizations ---
    st.header("🔬 Visualizations")

    # Correlation Matrix
    st.subheader("Correlation Matrix")
    if len(numeric_cols) > 1:
        corr_df = df[numeric_cols].corr()
        fig_corr = px.imshow(corr_df, text_auto=True, aspect="auto", color_continuous_scale='RdBu_r', title="Numeric Column Correlation")
        st.plotly_chart(fig_corr, use_container_width=True)
    else:
        st.warning("Not enough numeric columns to generate a correlation matrix.")

    # Sankey Diagram
    st.subheader("Sankey Diagram")
    categorical_cols = text_cols + mixed_cols
    if len(categorical_cols) >= 2:
        sankey_cols = st.multiselect("Select 2 or 3 columns for the Sankey diagram:", options=categorical_cols, default=categorical_cols[:2], max_selections=3)
        if sankey_cols and len(sankey_cols) >= 2:
            sankey_df = df[sankey_cols].dropna().groupby(sankey_cols).size().reset_index(name='value')
            if not sankey_df.empty:
                labels = pd.concat([sankey_df[col] for col in sankey_cols]).unique() # type: ignore
                label_map = {label: i for i, label in enumerate(labels)}
                source = sankey_df[sankey_cols[0]].map(label_map)
                target = sankey_df[sankey_cols[1]].map(label_map)
                value = sankey_df['value']
                if len(sankey_cols) == 3:
                    source = pd.concat([source, sankey_df[sankey_cols[1]].map(label_map)])
                    target = pd.concat([target, sankey_df[sankey_cols[2]].map(label_map)])
                    value = pd.concat([value, value])
                # Generate a color palette for Sankey nodes
                import plotly.colors as pc
                palette = pc.sample_colorscale('Viridis', [i/(len(labels)-1) for i in range(len(labels))]) if len(labels) > 1 else ['#636EFA']
                node_colors = palette
                fig_sankey = go.Figure(data=[go.Sankey(
                    node=dict(pad=15, thickness=20, label=labels, color=node_colors),
                    link=dict(source=source, target=target, value=value)
                )])
                fig_sankey.update_layout(
                    title_text=f"Flow between {', '.join(sankey_cols)}",
                    font=dict(size=16, color='black'),
                    height=1200,
                    width=1200,
                    margin=dict(l=0, r=0, t=80, b=0)
                )
                st.plotly_chart(fig_sankey, use_container_width=False)
    else:
        st.warning("Not enough categorical columns for a Sankey diagram.")

    # Sunburst Chart
    st.subheader("Sunburst Chart")
    if len(categorical_cols) >= 1:
        sunburst_path = st.multiselect("Select columns for the Sunburst hierarchy:", options=categorical_cols, default=categorical_cols[:2] if len(categorical_cols) >= 2 else categorical_cols[:1])
        if sunburst_path:
<<<<<<< HEAD
            sunburst_df = df[sunburst_path].dropna().copy()
            fig_sunburst = px.sunburst(
                sunburst_df,
                path=sunburst_path,
                title="Hierarchical Data Distribution",
                color=None,
                color_discrete_sequence=px.colors.qualitative.Set3,
                maxdepth=-1 # show all levels
            )
            fig_sunburst.update_layout(
                height=1200,
                width=1200,
                font=dict(size=16),
                margin=dict(l=0, r=0, t=80, b=0),
                showlegend=False
            )
            fig_sunburst.update_traces(
                textinfo='label+percent entry',
                insidetextorientation='radial',
                hovertemplate='<b>%{label}</b><br>Value: %{value}<br>Percent: %{percentParent:.2%}<extra></extra>',
                marker=dict(line=dict(color='white', width=1))
            )
            st.plotly_chart(fig_sunburst, use_container_width=False)
            # Drilldown table for all paths
            st.markdown("**Drilldown Table:** You can search for any value below.")
            # Build a table of all unique paths and their counts
            path_counts = sunburst_df.value_counts(subset=sunburst_path).reset_index(name='Count')
            # Add a filter box
            filter_text = st.text_input("Filter drilldown table (case-insensitive):", "")
            if filter_text:
                mask = path_counts.apply(lambda row: filter_text.lower() in ' '.join(row.astype(str)).lower(), axis=1)
                st.dataframe(path_counts[mask].reset_index(drop=True))
            else:
                st.dataframe(path_counts)
=======
            sunburst_df = df[sunburst_path].dropna()
            fig_sunburst = px.sunburst(sunburst_df, path=sunburst_path, title="Hierarchical Data Distribution")
            st.plotly_chart(fig_sunburst, use_container_width=True)

# --- Color Space Aberration Analysis ---
    st.header("🎨 Color Space Aberration Analysis")
    st.markdown("""
    This section analyzes color measurement aberrations in the L*a*b*C*h color space.
    It detects various types of errors including missing values, out-of-range measurements, and statistical outliers.
    """)
    
    # Load specific dataset for color analysis
    color_analysis_path = "data/lipsticks/solid/Solid_lipstick_database.csv"
    
    if os.path.exists(color_analysis_path):
        color_df = load_data(color_analysis_path)
        
        if color_df is not None:
            st.success(f"Loaded color analysis dataset: {len(color_df)} products")
            
            # Get available color families
            color_families = get_color_families(color_df)
            
            if color_families:
                # Color family selection
                selected_family = st.selectbox(
                    "Select Color Family for Analysis:",
                    options=['All Families'] + color_families,
                    index=0
                )
                
                # Analyze button
                if st.button("🔍 Analyze Color Aberrations", type="primary"):
                    analysis_family = None if selected_family == 'All Families' else selected_family
                    
                    with st.spinner('Analyzing color space aberrations...'):
                        results = analyze_color_aberrations(color_df, analysis_family)
                    
                    # Display results
                    st.subheader(f"📊 Analysis Results for: {selected_family}")
                    
                    # Summary metrics
                    col1, col2, col3, col4 = st.columns(4)
                    with col1:
                        st.metric("Total Products", results['total_products'])
                    with col2:
                        st.metric("Total Issues", results['summary']['total_issues'])
                    with col3:
                        st.metric("Affected Rows", results['summary']['critical_rows_count'])
                    with col4:
                        st.metric("Affected %", f"{results['summary']['percentage_affected']:.1f}%")
                    
                    # Detailed aberration breakdown
                    if results['summary']['total_issues'] > 0:
                        st.subheader("🔍 Detailed Aberration Breakdown")
                        
                        # Create aberration summary table
                        aberration_summary = []
                        for col, aberrations in results['aberrations'].items():
                            for aberration_type, indices in aberrations.items():
                                if indices and aberration_type != 'complete_nan_sets':
                                    aberration_summary.append({
                                        'Column': col,
                                        'Aberration Type': aberration_type.replace('_', ' ').title(),
                                        'Count': len(indices),
                                        'Severity': '🔴 Critical' if aberration_type in ['partial_nan_values', 'non_lab_nan_values', 'non_numeric', 'negative_values', 'out_of_range'] else '🟡 Warning'
                                    })
                        
                        if aberration_summary:
                            summary_df = pd.DataFrame(aberration_summary)
                            # Ensure all columns are proper types for display
                            summary_display = summary_df.copy()
                            for col in summary_display.columns:
                                if summary_display[col].dtype == 'object':
                                    summary_display[col] = summary_display[col].astype(str)

                            st.dataframe(summary_display, use_container_width=True)
                            
                            # Show critical rows details
                            if results['critical_rows']:
                                st.subheader("🚨 Critical Aberrant Rows")
                                
                                # Prepare columns to display
                                display_cols = ['FORMULA', 'PRODUCT NAME', 'COLOR FAMILY MED LIP'] + \
                                             ['L* BULK', 'a* BULK', 'b* BULK', 'C* BULK', 'h BULK']
                                available_cols = [col for col in display_cols if col in color_df.columns]
                                
                                # Get critical rows data
                                critical_df = color_df.loc[results['critical_rows'], available_cols].copy()
                                
                                # Add aberration details for each row
                                aberration_details = []
                                for idx in results['critical_rows']:
                                    details = []
                                    for col, aberrations in results['aberrations'].items():
                                        for aberration_type, indices in aberrations.items():
                                            if idx in indices and aberration_type != 'complete_nan_sets':
                                                details.append(f"{col}: {aberration_type.replace('_', ' ')}")
                                    aberration_details.append("; ".join(details))
                                
                                critical_df['Aberration Details'] = aberration_details
                                
                                # Sort by color family and display
                                if 'COLOR FAMILY MED LIP' in critical_df.columns:
                                    critical_df = critical_df.sort_values('COLOR FAMILY MED LIP')
                                
                                # Convert object columns to string to avoid PyArrow issues
                                display_df = critical_df.copy()
                                for col in display_df.columns:
                                    if display_df[col].dtype == 'object':
                                        display_df[col] = display_df[col].astype(str)

                                st.dataframe(display_df, use_container_width=True)
                                
                                # Download option for critical rows
                                csv_data = critical_df.to_csv(index=True).encode('utf-8')
                                st.download_button(
                                    label="📥 Download Critical Rows CSV",
                                    data=csv_data,
                                    file_name=f"color_aberrations_{selected_family.replace(' ', '_')}.csv",
                                    mime='text/csv'
                                )
                                
                                # Visualization of aberrations by type
                                st.subheader("📈 Aberration Distribution")
                                
                                # Count aberrations by type
                                aberration_counts = {}
                                for col, aberrations in results['aberrations'].items():
                                    for aberration_type, indices in aberrations.items():
                                        if indices and aberration_type != 'complete_nan_sets':
                                            clean_type = aberration_type.replace('_', ' ').title()
                                            aberration_counts[clean_type] = aberration_counts.get(clean_type, 0) + len(indices)
                                
                                if aberration_counts:
                                    fig_aberrations = px.bar(
                                        x=list(aberration_counts.keys()),
                                        y=list(aberration_counts.values()),
                                        labels={'x': 'Aberration Type', 'y': 'Count'},
                                        title=f"Aberration Types Distribution - {selected_family}",
                                        color_discrete_sequence=['#2649B2', '#4A74F3', '#8E7DE3', '#9D5CE6', '#D4D9F0']
                                    )
                                    fig_aberrations.update_layout(xaxis_tickangle=-45)
                                    st.plotly_chart(fig_aberrations, use_container_width=True)
                    
                    else:
                        st.success("🎉 No critical color space aberrations found! Your color data looks clean.")
                        
                        # Still show complete NaN sets as info
                        complete_nan_info = []
                        for col, aberrations in results['aberrations'].items():
                            if aberrations['complete_nan_sets']:
                                complete_nan_info.append(f"{col}: {len(aberrations['complete_nan_sets'])} complete NaN sets")
                        
                        if complete_nan_info:
                            st.info("ℹ️ Complete NaN sets (acceptable missing data):\n" + "\n".join(complete_nan_info))
            
            else:
                st.warning("No 'COLOR FAMILY MED LIP' column found in the dataset.")
    
    else:
        st.error(f"Color analysis dataset not found at: {color_analysis_path}")
        st.info("Please ensure the file exists at the specified path.")
>>>>>>> af93e853
else:
    st.info("Please provide a valid file path in the script to load data.")<|MERGE_RESOLUTION|>--- conflicted
+++ resolved
@@ -18,12 +18,7 @@
 """)
 
 # --- 3. Data Loading ---
-<<<<<<< HEAD
 file_path = "data/lipsticks/liquid/Liquid_lipstick_database.csv"  # <--- FURNISH YOUR FILE PATH HERE
-=======
-# IMPORTANT: Replace this with the actual path to your data file
-file_path = "data/lipsticks/solid/Solid_lipstick_database.csv"  # <--- FURNISH YOUR FILE PATH HERE
->>>>>>> af93e853
 
 df = load_data(file_path) 
 
@@ -113,7 +108,6 @@
     if len(categorical_cols) >= 1:
         sunburst_path = st.multiselect("Select columns for the Sunburst hierarchy:", options=categorical_cols, default=categorical_cols[:2] if len(categorical_cols) >= 2 else categorical_cols[:1])
         if sunburst_path:
-<<<<<<< HEAD
             sunburst_df = df[sunburst_path].dropna().copy()
             fig_sunburst = px.sunburst(
                 sunburst_df,
@@ -148,10 +142,6 @@
                 st.dataframe(path_counts[mask].reset_index(drop=True))
             else:
                 st.dataframe(path_counts)
-=======
-            sunburst_df = df[sunburst_path].dropna()
-            fig_sunburst = px.sunburst(sunburst_df, path=sunburst_path, title="Hierarchical Data Distribution")
-            st.plotly_chart(fig_sunburst, use_container_width=True)
 
 # --- Color Space Aberration Analysis ---
     st.header("🎨 Color Space Aberration Analysis")
@@ -312,6 +302,5 @@
     else:
         st.error(f"Color analysis dataset not found at: {color_analysis_path}")
         st.info("Please ensure the file exists at the specified path.")
->>>>>>> af93e853
 else:
     st.info("Please provide a valid file path in the script to load data.")